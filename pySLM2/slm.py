import tensorflow as tf
import numpy as np
from scipy.constants import micro
from functools import lru_cache
from .profile import FunctionProfile
from . import _lib
from ._backend import BACKEND
from typing import Union, Tuple

__all__ = ["SLM", "DMD", "DLP7000", "DLP9500", "DLP9000", "LCOS_SLM", "PLUTO_2"]


class SLM(object):
    """Base class for a spatial light modulators.

    Parameters
    ----------
    wavelength: float
        Wavelength of the laser.
    focal_length: float
        Effective focal length of the lens system.
    Nx: int
        Number of pixels in the x direction.
    Ny: int
        Number of pixels in the y direction.
    pixel_size: float
        Edge length of a single pixel.


    .. Note::
        Coordinate system::

               +----->  j

         +     +------------------+     ^
         |     |        y         |     |
         |     |        ^         |     |
         v     |        |         |     | Ny * pixel_size
               |        0---> x   |     |
         i     |                  |     |
               |                  |     |
               +------------------+     v

               <------------------>
                  Nx * pixel_size

    """

    def __init__(self, wavelength, focal_length, Nx, Ny, pixel_size):
        # Read only
        self._wavelength = wavelength
        self._focal_length = focal_length
        self._Nx = Nx
        self._Ny = Ny
        self._scaling_factor = self._wavelength * self._focal_length
        self._pixel_size = pixel_size

    @property
    def scaling_factor(self):
        return self._scaling_factor

    @property
    def Nx(self):
        return self._Nx

    @property
    def Ny(self):
        return self._Ny

    @property
    def wavelength(self):
        return self._wavelength

    @property
    def focal_length(self):
        return self._focal_length

    @property
    def pixel_size(self):
        return self._pixel_size

    @tf.function
    def _convert_pixel_index_to_dmd_coordinate(self, i, j):
        i = self._Ny - i
        j = j - self._Nx / 2
        i = i - self._Ny / 2
        return j * self._pixel_size, i * self._pixel_size

    @tf.function
    def _convert_slm_coordinate_to_pixel_index(self, x, y):
        x = x / self._pixel_size
        y = y / self._pixel_size
        i = y + self._Ny / 2
        j = x + self._Nx / 2
        i = self._Ny - i
        return i, j

    @lru_cache()
    def _fourier_plane_pixel_grid(self) -> Tuple[tf.Tensor, tf.Tensor]:
        pix_j = tf.range(self.Nx, dtype=BACKEND.dtype)
        pix_i = tf.range(self.Ny, dtype=BACKEND.dtype)
        return tf.meshgrid(pix_i, pix_j, indexing="ij")

    @lru_cache()
    def _fourier_plane_grid(self) -> Tuple[tf.Tensor, tf.Tensor]:
        pix_ii, pix_jj = self._fourier_plane_pixel_grid()
        return self._convert_pixel_index_to_dmd_coordinate(pix_ii, pix_jj)

    @property
    def fourier_plane_grid(self):
        """(numpy.ndarray, numpy.ndarray) The x and y coordinates of all the pixels on the SLM."""
        x, y = self._fourier_plane_grid()
        return np.array(x), np.array(y)

    @lru_cache()
    def _image_plane_grid(self):
        kx_atom, ky_atom = tf.constant(np.fft.fftfreq(self.Nx, self._pixel_size), dtype=BACKEND.dtype), \
                           tf.constant(-np.fft.fftfreq(self.Ny, self._pixel_size), dtype=BACKEND.dtype)

        kx_atom, ky_atom = tf.signal.fftshift(kx_atom), tf.signal.fftshift(ky_atom)
        x_atom = kx_atom * self.scaling_factor
        y_atom = ky_atom * self.scaling_factor
        return tf.meshgrid(x_atom, y_atom)

    @property
    def image_plane_grid(self):
        """(numpy.ndarray, numpy.ndarray) The x and y coordinates of the coorsponding."""
        x, y = self._image_plane_grid()
        return np.array(x), np.array(y)

    def profile_to_tensor(self, profile: Union[FunctionProfile, tf.Tensor, np.ndarray, int, float, complex], 
                          at_fourier_plane=True, complex=False):
        """This function covert a profile into into tensor.

        Parameters
        ----------
        profile: pySLM2.profile.FunctionProfile, tensorflow.Tensor, numpy.ndarray, int, float or complex
            If profile is a FunctionProfile, it will be sampled with the grid in either the Fourier plane or the images plane.
            Otherwise, it will be cast into a tensorflow.Tensor.
        at_fourier_plane: bool
            If the value is True, the profile is sampled with the Fourier plane grid.
            Otherwise, it will be sampled with the images plane grid. (Default: True)
        complex: bool
            The dtype of the tensor.
            If the value is True, the dtype of the tensor will be set to pySLM2.BACKEND.complex_dtype.
            Otherwise, the dtype will be set to pySLM2.BACKEND.dtype. (Default: False)

        Returns
        -------
        tensor:
            The tensor has the same dimension as the fourier_plane_grid and the image_plane_grid.
            The dtyoe of the tensor can be set by complex.

        """
        tensor_dtype = BACKEND.dtype_complex if complex else BACKEND.dtype
        if isinstance(profile, FunctionProfile):
            grid = self._fourier_plane_grid() if at_fourier_plane else self._image_plane_grid()
            tensor = profile._func(*grid)
        elif isinstance(profile, tf.Tensor):
            tensor = profile
        else:
            tensor = tf.constant(profile, dtype=tensor_dtype)
        if tensor.dtype != tensor_dtype:
            tensor = tf.cast(tensor, dtype=tensor_dtype)
        return tensor

    def _state_tensor(self):
        raise NotImplementedError


class DMD(SLM):
    """Base class for a Digital Micromirror Device (DMD).

    Parameters
    ----------
    wavelength: float
        Wavelength of the laser.
    focal_length: float
        Effective focal length of the lens system.
    periodicity: float
        Periodicity of the grating in unit of pixels
    theta: float
        Desired grating angle. This affects the direction between first order beam relative to the zeroth order beam.
    Nx: int
        Number of pixels in the x direction.
    Ny: int
        Number of pixels in the y direction.
    pixel_size: float
        Edge length of a single pixel. In the context of the DMD, a pixel is a micromirror.
    negative_order: bool
        If this parameter is set to True, use negative first order instead of first order diffraction beam.

    """
    def __init__(self, wavelength, focal_length, periodicity, theta, Nx, Ny, pixel_size,
                 negative_order=False):
        super().__init__(wavelength, focal_length, Nx, Ny, pixel_size)

        self.dmd_state = np.zeros((self.Ny, self.Nx), dtype=bool)

        self._p = tf.Variable(periodicity * self._pixel_size, dtype=BACKEND.dtype)
        self._theta = tf.Variable(theta, dtype=BACKEND.dtype)

        self.negative_order = negative_order

    def set_dmd_state_off(self):
        """ Reset dmd_state to be an array (Ny, Nx) of zeros."""
        self.dmd_state = np.zeros((self.Ny, self.Nx), dtype=bool)

    def set_dmd_state_on(self):
        """Reset dmd_state to be an array (Ny, Nx) of ones."""
        self.dmd_state = np.ones((self.Ny, self.Nx), dtype=bool)

    def set_dmd_grating_state(self, amp=1, phase_in=0, phase_out=0, method="random", **kwargs):
        amp = self.profile_to_tensor(amp)
        phase_in = self.profile_to_tensor(phase_in)
        phase_out = self.profile_to_tensor(phase_out)

        x, y = self._fourier_plane_grid()
        self.dmd_state = np.array(_lib.calculate_dmd_grating(amp, phase_in, phase_out, x, y, self._p, self._theta,
                                                             method=method, negative_order=self.negative_order,
                                                             **kwargs))

    @staticmethod
    @tf.function
    def _circular_mask(i, j, pix_ii, pix_jj, d):
        pix_rr_square = (pix_jj - j) ** 2 + (pix_ii - i) ** 2
        mask = pix_rr_square < (d / 2) ** 2
        return mask

    def circular_patch(self, i, j, amp, phase_in, phase_out, d, method="random", **kwargs):
        """Create a circular grating patch.

        Parameters
        ----------
        i: int or float
            Coordinate of the center of the patch in the pixel index.
        j: float
            Coordinate of the center of the patch in the pixel index.
        amp: float
            Amplitude scaling of the diffracting beam from the grating.
            The valid range is between 0 and 1.
        phase_in: float or numpy.ndarray or tensorflow.Tensor
            The input phase map (aberration correction) of the beam.
        phase_out: float or numpy.ndarray or tensorflow.Tensor
            The output phase map of the beam.
        d: float
            Diameter of the patch in the unit of pixel.
        method: str
            (Default: "random") Available methods are "random", "ideal", "simple", "ifta".
        kwargs: dict
            Additional arguments for the method.

        """

        amp = self.profile_to_tensor(amp)
        phase_in = self.profile_to_tensor(phase_in)
        phase_out = self.profile_to_tensor(phase_out)

        pix_ii, pix_jj = self._fourier_plane_pixel_grid()
        mask = self._circular_mask(i, j, pix_ii, pix_jj, d)

        x, y = self._fourier_plane_grid()

        # TODO mask the array before passing them into the function
        dmd_state = np.array(_lib.calculate_dmd_grating(amp, phase_in, phase_out, x, y, self._p, self._theta,
                                                        method=method, negative_order=self.negative_order, **kwargs))

        self.dmd_state[mask] = dmd_state[mask]

    @staticmethod
    @tf.function
    def _calc_amp_phase(input_profile: tf.Tensor, target_profile: tf.Tensor, window=None):
        '''
        Calculate the amplitude scaling and phase difference between the input and target profiles.
        
        Parameters
        ----------
        input_profile: tf.Tensor
            The input profile of the beam at Fourier plane.
        target_profile: tf.Tensor
            The target profile of the beam at image plane.
        window: tf.Tensor
            The window function to be applied to the input_profile.

        Returns
        -------
        amp_scaled: tf.Tensor
            The amplitude scaling factor.
        phase_in: tf.Tensor
            The phase of the input profile.
        phase_out: tf.Tensor
            The phase of the target profile.
        one_over_eta_fft: tf.Tensor
            The efficiency of mode matching.
        '''
        target_profile_fp = _lib._fourier_transform(tf.signal.ifftshift(target_profile))
        target_profile_fp = tf.signal.fftshift(target_profile_fp)

        if window is not None:
            target_profile_fp = target_profile_fp * window

        phase_in = tf.math.angle(input_profile)
        amp_in = tf.math.abs(input_profile)

        amp_out = tf.math.abs(target_profile_fp)

        phase_out = tf.where(
            target_profile_fp == 0.0,
            tf.zeros_like(amp_out),
            tf.math.angle(target_profile_fp)
        )

        amp_scaled = tf.where(
            amp_out == 0.0,
            tf.zeros_like(amp_out),
            amp_out / amp_in
        )

        one_over_eta_fft = tf.math.reduce_max(amp_scaled)
        amp_scaled = amp_scaled / one_over_eta_fft

        return amp_scaled, phase_in, phase_out, one_over_eta_fft

    def calculate_dmd_state(self, input_profile: Union[FunctionProfile, np.ndarray, tf.Tensor, float, int, complex], 
                            target_profile: Union[FunctionProfile, np.ndarray, tf.Tensor, float, int, complex], 
                            method="random", window=None, **kwargs):
        """Calculate the DMD grating state based on the input and target profiles.
        
        Parameters
        ----------
        input_profile: FunctionProfile or numpy.ndarray or tensorflow.Tensor or float or int or complex
            The input profile of the beam at Fourier plane. 
        target_profile: FunctionProfile or numpy.ndarray or tensorflow.Tensor or float or int or complex
            The target profile of the beam at image plane.
        method: str
            Method to calculate the DMD grating. Available methods are "random", "ideal", "simple", "ifta".
        window: FunctionProfile or numpy.ndarray or tensorflow.Tensor or float or int or complex
            The window function to be applied to the input_profile.
        kwargs: dict
            Additional arguments for the method.

        Returns
        -------
        eta: float
            The efficiency of mode matching.

        See Also
        --------
        profile_to_tensor
        
        """

        # TODO check kwargs for different method
        input_profile = self.profile_to_tensor(input_profile, complex=True)
        target_profile = self.profile_to_tensor(target_profile, at_fourier_plane=False, complex=True)

        if window is not None:
            window = self.profile_to_tensor(window, complex=True)

        amp_scaled, phase_in, phase_out, one_over_eta_fft = self._calc_amp_phase(input_profile, target_profile,
                                                                                window=window)

        x, y = self._fourier_plane_grid()

        if method == "ifta":
            kwargs["input_profile"] = input_profile
            kwargs["signal_window"] = self.profile_to_tensor(kwargs["signal_window"], at_fourier_plane=False,
                                                             complex=True)

        self.dmd_state = np.array(
            _lib.calculate_dmd_grating(amp_scaled, phase_in, phase_out, x, y, self._p, self._theta,
                                       method=method, negative_order=self.negative_order,
                                       **kwargs))

        eta = self.pixel_size ** 2 / self.scaling_factor * self.Nx * self.Ny / float(one_over_eta_fft)
        return eta

    @property
    def theta(self):
        """float"""
        return self._theta.value()

    @property
    def first_order_origin(self):
        """(float, float): The origin of the first order beam in images plane."""
        origin_x = np.cos(self.theta) * self.scaling_factor / float(self._p.value())
        origin_y = np.sin(self.theta) * self.scaling_factor / float(self._p.value())
        return origin_x, origin_y

    def _state_tensor(self):
        return tf.constant(self.dmd_state, dtype=BACKEND.dtype_complex)

    def pack_dmd_state(self):
        """Pack the dmd state to bytes.

        Returns
        -------
        packed_dmd_state: bytes

        """
        if self.dmd_state.dtype != bool:
            raise TypeError("The dtype of dmd_state is not bool")

        packed_bits = np.packbits(self.dmd_state)

        return packed_bits.tobytes()


class DLP9500(DMD):
    """This class implements the DLP9500 model and DLP9500UV model from Texas Instruments.

    Parameters
    ----------
    wavelength: float
        Wavelength of the laser.
    focal_length: float
        Effective focal length of the lens system.
    periodicity: float
        Periodicity of the grating in unit of pixels
    theta: float
        Desired grating angle. This affects the direction between first order beam relative to the zeroth order beam.
    negative_order: bool
        If this parameter is set to True, use negative first order instead of first order diffraction beam.
    """
    def __init__(self, wavelength: float, focal_length: float, periodicity: float, theta: float, negative_order: bool = False) -> None:
        super().__init__(wavelength, focal_length, periodicity, theta,
                                      1920, 1080, 10.8 * micro, negative_order=negative_order)

# TODO List more dmd models here

class DLP7000(DMD):
    """This class implements the DLP7000 model and DLP7000UV model from Texas Instruments.

    Parameters
    ----------
    wavelength: float
        Wavelength of the laser.
    focal_length: float
        Effective focal length of the lens system.
    periodicity: float
        Periodicity of the grating in unit of pixels
    theta: float
        Desired grating angle. This affects the direction between first order beam relative to the zeroth order beam.
    negative_order: bool
        If this parameter is set to True, use negative first order instead of first order diffraction beam.
    """
    def __init__(self, wavelength: float, focal_length: float, periodicity: float, theta: float, negative_order: bool = False) -> None:
        super().__init__(wavelength, focal_length, periodicity, theta,
                         1024, 768, 13.68 * micro, negative_order=negative_order)


class DLP9000(DMD):
    """This class implements the DLP9000 model, DLP9000X model, and DLP9000XUV model from Texas Instruments.

        Parameters
        ----------
        wavelength: float
            Wavelength of the laser.
        focal_length: float
            Effective focal length of the lens system.
        periodicity: float
            Periodicity of the grating in unit of pixels
        theta: float
            Desired grating angle. This affects the direction between first order beam relative to the zeroth order beam.
        negative_order: bool
            If this parameter is set to True, use negative first order instead of first order diffraction beam.
        """

    def __init__(self, wavelength: float, focal_length: float, periodicity: float, theta: float, negative_order: bool = False) -> None:
        super().__init__(wavelength, focal_length, periodicity, theta,
                         2560, 1600, 7.56 * micro, negative_order=negative_order)


class LCOS_SLM(SLM):
    """Base class for a Liquid Crystal on Silicon (LCOS) spatial light modulators."""

    def __init__(self, wavelength, focal_length, Nx, Ny, pixel_size):
        super().__init__(wavelength, focal_length, Nx, Ny, pixel_size)
        self.slm_state = np.zeros(shape=(Ny, Nx), dtype=complex)

    def reset_slm_state(self):
        self.slm_state = np.zeros(shape=(self.Ny, self.Nx), dtype=complex)

    def _state_tensor(self):
        return tf.exp(-1j *tf.cast(self.slm_state, dtype=BACKEND.dtype_complex))

    def calculate_hologram(self, input_profile, target_amp_profile, method="gs", **kwargs):
        '''
<<<<<<< HEAD
        Calculate the hologram for the LCOS SLM.
=======
        Calculate the hologram displayed on the LCOS SLM.
>>>>>>> d70ccc49

        Parameters
        ----------
        input_profile: FunctionProfile or numpy.ndarray or tensorflow.Tensor or float or int or complex
            The input profile of the beam at Fourier plane.
        target_amp_profile: FunctionProfile or numpy.ndarray or tensorflow.Tensor or float or int or complex
<<<<<<< HEAD
            The target amplitude profile of the beam at image plane.
        method: str
            The method to calculate the hologram. Available methods are "gs", "mraf".
=======
            The target profile of the beam at image plane.
        method: str
            The method to calculate the hologram.
            'gs': Gerchberg-Saxton algorithm.
            'mraf': Modified Random Amplitude Fourier Transform Algorithm.
>>>>>>> d70ccc49
        kwargs: dict
            Additional arguments for the method.
        '''
        input_profile = self.profile_to_tensor(input_profile, complex=True)
        target_amp_profile = self.profile_to_tensor(target_amp_profile, at_fourier_plane=False)

        if method == "mraf":
            kwargs["signal_window"] = self.profile_to_tensor(
                kwargs["signal_window"],
                at_fourier_plane=False,
                complex=True
            )

        self.slm_state = np.array(_lib.calculate_lcos_slm_hologram(input_profile, target_amp_profile, method=method,
                                                                   **kwargs))


class PLUTO_2(LCOS_SLM):
    """This class implements the PLUTO-2 families from HOLOEYE Photonics AG.

    Parameters
    ----------
    wavelength: float
            Wavelength of the laser.
    focal_length: float
        Effective focal length of the lens system.
    """
    def __init__(self, wavelength, focal_length):
        super().__init__(wavelength, focal_length, 1920, 1080, 8 * micro)<|MERGE_RESOLUTION|>--- conflicted
+++ resolved
@@ -486,28 +486,18 @@
 
     def calculate_hologram(self, input_profile, target_amp_profile, method="gs", **kwargs):
         '''
-<<<<<<< HEAD
-        Calculate the hologram for the LCOS SLM.
-=======
         Calculate the hologram displayed on the LCOS SLM.
->>>>>>> d70ccc49
 
         Parameters
         ----------
         input_profile: FunctionProfile or numpy.ndarray or tensorflow.Tensor or float or int or complex
             The input profile of the beam at Fourier plane.
         target_amp_profile: FunctionProfile or numpy.ndarray or tensorflow.Tensor or float or int or complex
-<<<<<<< HEAD
-            The target amplitude profile of the beam at image plane.
-        method: str
-            The method to calculate the hologram. Available methods are "gs", "mraf".
-=======
             The target profile of the beam at image plane.
         method: str
             The method to calculate the hologram.
             'gs': Gerchberg-Saxton algorithm.
             'mraf': Modified Random Amplitude Fourier Transform Algorithm.
->>>>>>> d70ccc49
         kwargs: dict
             Additional arguments for the method.
         '''
