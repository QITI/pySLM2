--- conflicted
+++ resolved
@@ -1,44 +1,26 @@
-import pySLM2
-import pySLM2.util
-import random
-import pytest
-
-def yesno(question):
-    """Simple Yes/No Function."""
-    prompt = f'{question} ? (y/n): '
-    ans = input(prompt).strip().lower()
-    if ans not in ['y', 'n']:
-        print(f'{ans} is invalid, please try again...')
-        return yesno(question)
-    if ans == 'y':
-        return True
-    return False
-
-
-@pytest.mark.luxbeam
-def test_luxbeam_load_single(luxbeam_ip):
-    luxbeam = pySLM2.util.LuxbeamController(ip=luxbeam_ip)
-    luxbeam.initialize()
-    number = random.randint(100,999)
-    luxbeam.load_single(luxbeam.number_image(number))
-
-    assert yesno("Is number {0} displayed on the DMD".format(number))
-
-@pytest.mark.alp
-def test_alp_load_multiple():
-    alp = pySLM2.util.ALPController()
-    alp.initialize()
-
-    prompt = f'how many picutures? '
-    num_pictures = int(input(prompt))
-
-    number_lst = [random.randint(1, 100) for _ in range(num_pictures)]
-<<<<<<< HEAD
-    alp.load_multiple(number_lst, picture_time=2000000)
-=======
->>>>>>> aad46b31
-
-    for number in number_lst:
-        assert yesno("Is number {0} displayed on the DMD".format(number))
-
-    alp.close()+import pySLM2
+import pySLM2.util
+import random
+import pytest
+
+def yesno(question):
+    """Simple Yes/No Function."""
+    prompt = f'{question} ? (y/n): '
+    ans = input(prompt).strip().lower()
+    if ans not in ['y', 'n']:
+        print(f'{ans} is invalid, please try again...')
+        return yesno(question)
+    if ans == 'y':
+        return True
+    return False
+
+
+@pytest.mark.luxbeam
+def test_luxbeam_load_single(luxbeam_ip):
+    luxbeam = pySLM2.util.LuxbeamController(ip=luxbeam_ip)
+    luxbeam.initialize()
+    number = random.randint(100,999)
+    luxbeam.load_single(luxbeam.number_image(number))
+
+    assert yesno("Is number {0} displayed on the DMD".format(number))
+